import logging
import string
from collections import defaultdict

import networkx

import simuvex
from simuvex.s_ref import SimMemRead, SimMemWrite
<<<<<<< HEAD
import symexec
=======
>>>>>>> abf59549
import angr

l = logging.getLogger("angr.scout")

class SegmentList(object):
    def __init__(self):
        self._list = []

    def _search(self, addr):
        start = 0
        end = len(self._list)
        mid = 0
        while start != end:
            mid = (start + end) / 2
            # print ">start = %d, end = %d, mid = %d" % (start, end, mid)
            tpl = self._list[mid]
            if addr < tpl[0]:
                end = mid
            elif addr >= tpl[1]:
                start = mid + 1
            else:
                # Overlapped :(
                start = mid
                break
            # print "<start = %d, end = %d, mid = %d" % (start, end, mid)
        return start

    def _merge_check(self, address, size, idx):
        # Shall we merge it with the one in front?
        merged = False
        new_start = address
        new_end = address + size
        new_idx = idx
        while new_idx > 0:
            new_idx -= 1
            tpl = self._list[new_idx]
            if new_start <= tpl[1]:
                del self._list[new_idx]
                new_start = min(tpl[0], address)
                new_end = max(tpl[1], address + size)
                self._list.insert(new_idx, \
                                  (new_start, new_end))
                merged = True
            else:
                break
        if not merged:
            if idx == len(self._list):
                self._list.append((address, address + size))
            else:
                self._list.insert(idx, (address, address + size))

    def has_blocks(self):
        return len(self._list) > 0

    def next_free_pos(self, address):
        idx = self._search(address + 1)
        if idx < len(self._list) and \
                address >= self._list[idx][0] and address < self._list[idx][1]:
            # Occupied
            i = idx
            while i + 1 < len(self._list) and \
                    self._list[i][1] == self._list[i + 1][0]:
                i += 1
            if i == len(self._list):
                return self._list[-1][1]
            else:
                return self._list[i][1]
        else:
            return address + 1

    def is_occupied(self, address):
        idx = self._search(address)
        if address >= self._list[idx][0] and address <= self._list[idx][1]:
            return True
        if idx > 0 and \
                address <= self._list[idx - 1][1]:
            return True
        return False

    def occupy(self, address, size):
        # l.debug("Occpuying 0x%08x-0x%08x", address, address + size)
        if len(self._list) == 0:
            self._list.append((address, address + size))
            return
        # Find adjacent element in our list
        idx = self._search(address)
        # print idx
        if idx == len(self._list):
            # We should append at the end
            self._merge_check(address, size, idx)
        else:
            tpl = self._list[idx]
            # Overlap check
            if address <= tpl[0] and address + size >= tpl[0] or \
                    address <= tpl[1] and address + size >= tpl[1] or \
                    address >= tpl[0] and address + size <= tpl[1]:
                new_start = min(address, tpl[0])
                new_end = max(address + size, tpl[1])
                self._list[idx] = (new_start, new_end)
                # Shall we merge it with the previous one?
                # Remember to remove this one if we shall merge it with the one
                # in front!
                while idx > 0:
                    idx -= 1
                    if new_start <= self._list[idx][1]:
                        new_start = min(self._list[idx][0], new_start)
                        new_end = max(self._list[idx][1], new_end)
                        self._list[idx] = (new_start, new_end)
                        del self._list[idx + 1]
                    else:
                        break
            else:
                # It's not overlapped with this one
                # Shall we merge it with the previous one?
                self._merge_check(address, size, idx)
        # l.debug(self._dbg_output())
        # self._debug_check()

    def _dbg_output(self):
        s = "["
        lst = []
        for start, end in self._list:
            lst.append("(0x%08x, 0x%08x)" % (start, end))
        s += ", ".join(lst)
        s += "]"
        return s

    def _debug_check(self):
        old_start = 0
        old_end = 0
        for start, end in self._list:
            if start <= old_end:
                raise Exception("Error in SegmentList: blocks are not merged")
            old_start = start
            old_end = end

class Scout(object):
    '''
    We iteratively find functions inside the given binary, and build a graph on
    top of that to see if there is an entry or not.
    '''
    def __init__(self, project, starting_point):
        self._project = project
        self._starting_point = starting_point

        self._next_addr = starting_point
        # Starting point of functions
        self._functions = None
        # Calls between functions
        self._call_map = None
        # Create the segment list
        self._seg_list = SegmentList()

        self._read_addr_to_run = defaultdict(list)
        self._write_addr_to_run = defaultdict(list)

    def _get_next_addr_to_search(self, alignment=None):
        # TODO: Take care of those functions that are already generated
        curr_addr = self._next_addr
        # Determine the size of that IRSB
        # Note: we don't care about SimProcedure at this moment, as we want to
        # get as many functions as possible
        # s_irsb = None
        # while s_irsb is None:
        #     s_ex = self._project.exit_to(addr=curr_addr, \
        #                     state=self._project.initial_state(mode="static"))
        #     try:
        #         s_irsb = self._project.sim_block(s_ex)
        #     except simuvex.s_irsb.SimIRSBError:
        #         # We cannot build functions there
        #         # Move on to next possible position
        #         s_irsb = None
        #         # TODO: Handle strings
        #         curr_addr = \
        #             self._seg_list.next_free_pos(curr_addr)
        if self._seg_list.has_blocks:
            curr_addr = self._seg_list.next_free_pos(curr_addr)

        if alignment is not None:
            if curr_addr % alignment > 0:
                curr_addr = curr_addr - curr_addr % alignment + alignment
        # block_size = s_irsb.irsb.size()
        # self._next_addr = curr_addr + block_size
        self._next_addr = curr_addr
        # l.debug("Returning new recon address: 0x%08x", curr_addr)
        return curr_addr

    def _get_next_code_addr(self, initial_state):
        '''
        Besides calling _get_next_addr, we will check if data locates at that
        address seems to be code or not. If not, we'll move on to request for
        next valid address.
        '''
        next_addr = self._get_next_addr_to_search()
        start_addr = next_addr
        sz = ""
        is_sz = True
        while is_sz:
            # Get data until we meet a 0
            while True:
                try:
                    val = initial_state.mem_concrete(next_addr, 1)
                    if val == 0:
                        if len(sz) < 4:
                            is_sz = False
                        else:
                            reach_end = True
                        break
                    if chr(val) not in string.printable:
                        is_sz = False
                        break
                    sz += chr(val)
                    next_addr += 1
<<<<<<< HEAD
                except symexec.SymbolicError:
=======
                except simuvex.SimUnsatError:
>>>>>>> abf59549
                    # Not concretizable
                    break

            if is_sz:
                l.debug("Got string [%s]", sz)
                # l.debug("Occpuy %x - %x", start_addr, start_addr + len(sz) + 1)
                self._seg_list.occupy(start_addr, len(sz) + 1)
                sz = ""
                next_addr = self._get_next_addr_to_search()
                # l.debug("next addr = %x", next_addr)
                start_addr = next_addr

        # Let's search for function prologs
        instr_alignment = initial_state.arch.instruction_alignment
        if start_addr % instr_alignment > 0:
            start_addr = start_addr - start_addr % instr_alignment + \
                instr_alignment

        while True:
            try:
                s = initial_state.mem_value(start_addr, 4).any_str()
            except simuvex.SimUnsatError:
                # Memory doesn't exist
                return None
            if s.startswith(initial_state.arch.function_prologs):
                break
            start_addr = self._get_next_addr_to_search(alignment=instr_alignment)

        return start_addr

    def _symbolic_reconnoiter(self, addr, target_addr, max_depth=10):
        '''
        When an IRSB has more than two exits (for example, a jumptable), we
        cannot concretize their exits in concrete mode. Hence we statically
        execute the function from beginning in this method, and then switch to
        symbolic mode for the final IRSB to get all possible exits of that
        IRSB.
        '''
        state = self._project.initial_state(mode="symbolic")
        state.options.add(simuvex.o.CALLLESS)
        initial_exit = self._project.exit_to(addr=addr, state=state)
        explorer = angr.surveyors.Explorer(self._project, \
                                           start=initial_exit, \
                                           max_depth=max_depth, \
                                           find=(target_addr), num_find=1).run()
        if len(explorer.found) > 0:
            path = explorer.found[0]
            last_run = path.last_run
            return last_run.flat_exits()
        else:
            return []

    def _static_memory_slice(self, run):
        if isinstance(run, simuvex.SimIRSB):
            for stmt in run.statements:
                refs = stmt.refs
                if len(refs) > 0:
                    real_ref = refs[-1]
                    if type(real_ref) == SimMemWrite:
                        addr = real_ref.addr
                        if not addr.is_symbolic:
                            concrete_addr = addr.any()
                            self._write_addr_to_run[addr].append(run.addr)
                    elif type(real_ref) == SimMemRead:
                        addr = real_ref.addr
                        if not addr.is_symbolic:
                            concrete_addr = addr.any()
                        self._read_addr_to_run[addr].append(run.addr)

    def reconnoiter(self):
        '''
        The basic idea is simple: start from a specific point, try to construct
        functions as much as we can, and maintain a function distribution graph
        and a call graph simultaneously. Repeat searching until we come to the
        end that there is no now function to be found.
        A function should start by:
            # some addresses that a call exit leads to, or
            # stack pointer operations (needs elaboration)
        A function should end by:
            # A retn call, or several retn calls
            # Some unsupported instructions (maybe they don't make any sense at
              all)
        TODO:
            # Support dangling functions/code pieces
        '''

        # Saving tuples like (current_function_addr, next_exit_addr)
        # Current_function_addr == -1 for exits not inside any function
        remaining_exits = set()
        traced_address = set()
        self._functions = set()
        self._call_map = networkx.DiGraph()
        initial_state = self._project.initial_state(mode="concrete")
        initial_options = initial_state.options
        # initial_options.remove(simuvex.o.COW_STATES)
        initial_state.options = initial_options
        # Sadly, not all calls to functions are explicitly made by call
        # instruction - they could be a jmp or b, or something else. So we
        # should record all exits from a single function, and then add
        # necessary calling edges in our call map during the post-processing
        # phase.
        function_exits = defaultdict(set)
        while True:
            if len(remaining_exits) == 0:
                # Load a possible position
                next_addr = self._get_next_code_addr(initial_state)
                if next_addr is None:
                    break
                remaining_exits.add((next_addr, \
                                     next_addr, \
                                     next_addr, \
                                     initial_state.copy()))
                self._call_map.add_node(next_addr)

            current_function_addr, exit_addr, parent_addr, state = \
                remaining_exits.pop()
            if exit_addr in traced_address:
                continue
            if current_function_addr != -1:
                l.debug("Tracing new exit 0x%08x in function 0x%08x", \
                        exit_addr, current_function_addr)
            else:
                l.debug("Tracing new exit 0x%08x", exit_addr)
            traced_address.add(exit_addr)
            # Get a basic block
            s_ex = self._project.exit_to(addr=exit_addr, state=state)
            try:
                s_run = self._project.sim_run(s_ex)
            except simuvex.s_irsb.SimIRSBError:
                continue
            except angr.errors.AngrError:
                # "No memory at xxx"
                continue
            except simuvex.SimUnsatError:
                # Cannot concretize something when executing the SimRun
                continue

            self._static_memory_slice(s_run)

            # Mark that part as occupied
            if isinstance(s_run, simuvex.SimIRSB):
                self._seg_list.occupy(exit_addr, s_run.irsb.size())
            new_exits = s_run.exits()
            has_call_exit = False
            tmp_exit_set = set()
            for new_exit in new_exits:
                if new_exit.jumpkind == "Ijk_Call":
                    has_call_exit = True

            all_symbolic = True
            for new_exit in new_exits:
                if new_exit.jumpkind == "Ijk_Ret":
                    all_symbolic = False
                    break
                if not new_exit.target_value.is_symbolic():
                    all_symbolic = False
                    break

            if all_symbolic:
                # We want to try executing this function in symbolic mode to
                # get more exits
                l.debug("Trying to symbolically solve IRSB at 0x%08x " + \
                        "in function 0x%08x", \
                        exit_addr, current_function_addr)
                if current_function_addr == exit_addr:
                    new_exits = self._symbolic_reconnoiter(current_function_addr, \
                                                       exit_addr)
                else:
                    new_exits = self._symbolic_reconnoiter(parent_addr, \
                                                       exit_addr)
                # Replace the states with concrete-mode states!
                for ex in new_exits:
                    ex.state.options = initial_options
                l.debug("Got %d exits from symbolic solving.", len(new_exits))

            for new_exit in new_exits:
                if not has_call_exit and \
                        new_exit.jumpkind == "Ijk_Ret":
                    continue
                try:
                    # Try to concretize the target. If we can't, just move on
                    # to the next target
                    target_addr = new_exit.concretize()
                except simuvex.s_value.ConcretizingException:
                    continue

                # Log it before we cut the tracing :)
                if new_exit.jumpkind == "Ijk_Call":
                    if current_function_addr != -1:
                        self._call_map.add_edge(current_function_addr, target_addr)
                    else:
                        self._call_map.add_node(target_addr)
                elif new_exit.jumpkind == "Ijk_Boring" or \
                        new_exit.jumpkind == "Ijk_Ret":
                    if current_function_addr != -1:
                        function_exits[current_function_addr].add(target_addr)

                # If we have traced it before, don't trace it anymore
                if target_addr in traced_address:
                    continue
                # If we have traced it in current loop, don't tract it either
                if target_addr in tmp_exit_set:
                    continue

                tmp_exit_set.add(target_addr)

                if new_exit.jumpkind == "Ijk_Call":
                    # This is a call. Let's record it
                    new_state = new_exit.state.copy()
                    # Unconstrain those parameters
                    # TODO: Support other archs as well
                    if 12 + 16 in new_state.registers.mem:
                        del new_state.registers.mem[12 + 16]
                    if 16 + 16 in new_state.registers.mem:
                        del new_state.registers.mem[16 + 16]
                    if 20 + 16 in new_state.registers.mem:
                        del new_state.registers.mem[20 + 16]
					# 0x8000000: call 0x8000045
                    remaining_exits.add((target_addr, target_addr, exit_addr, new_state))
                    l.debug("Function calls: %d", len(self._call_map.nodes()))
                elif new_exit.jumpkind == "Ijk_Boring" or \
                        new_exit.jumpkind == "Ijk_Ret":
                    new_state = new_exit.state.copy()
					# FIXME: should not use current_function_addr if jumpkind is "Ijk_Ret"
                    remaining_exits.add((current_function_addr, target_addr, \
                                         exit_addr, new_state))
                elif new_exit.jumpkind == "Ijk_NoDecode":
                    # That's something VEX cannot decode!
                    # We assume we ran into a deadend
                    pass
                elif new_exit.jumpkind.startswith("Ijk_Sig"):
                    # Should not go into that exit
                    pass
                elif new_exit.jumpkind == "Ijk_TInval":
                    # ppc32: isync
					# FIXME: It is the same as Ijk_Boring! Process it later
                    pass
                else:
                    raise Exception("NotImplemented")

        # Post-processing: Map those calls that are not made by call/blr
        # instructions to their targets in our map
        for src, s in function_exits.items():
            if src in self._call_map:
                for target in s:
                    if target in self._call_map:
                        self._call_map.add_edge(src, target)

        nodes = sorted(self._call_map.nodes())
        for i in range(len(nodes) - 1):
            if nodes[i] >= nodes[i + 1] - 4:
                for dst in self._call_map.successors(nodes[i + 1]):
                    self._call_map.add_edge(nodes[i], dst)
                for src in self._call_map.predecessors(nodes[i + 1]):
                    self._call_map.add_edge(src, nodes[i])
                self._call_map.remove_node(nodes[i + 1])

        import pickle
        pickle.dump(self._read_addr_to_run, open("read_addr_map", "wb"))
        pickle.dump(self._write_addr_to_run, open("write_addr_map", "wb"))
        pickle.dump(self._call_map, open("call_map", "wb"))
        pickle.dump(function_exits, open("function_exits", "wb"))
        l.debug("Construction finished.")
        import ipdb
        ipdb.set_trace()

    def _dbg_output(self):
        ret = ""
        ret += "Functions:\n"
        function_list = list(self._functions)
        # Sort it
        function_list = sorted(function_list)
        for f in function_list:
            ret += "0x%08x" % f

        return ret<|MERGE_RESOLUTION|>--- conflicted
+++ resolved
@@ -6,10 +6,6 @@
 
 import simuvex
 from simuvex.s_ref import SimMemRead, SimMemWrite
-<<<<<<< HEAD
-import symexec
-=======
->>>>>>> abf59549
 import angr
 
 l = logging.getLogger("angr.scout")
@@ -223,11 +219,7 @@
                         break
                     sz += chr(val)
                     next_addr += 1
-<<<<<<< HEAD
-                except symexec.SymbolicError:
-=======
                 except simuvex.SimUnsatError:
->>>>>>> abf59549
                     # Not concretizable
                     break
 
